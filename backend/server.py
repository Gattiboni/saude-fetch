--- conflicted
+++ resolved
@@ -1,12 +1,16 @@
+import json
 import json
 import os
 import uuid
 from collections import defaultdict
+from collections import defaultdict
 from datetime import datetime
 from typing import Any, Dict, List, Optional
+from typing import Any, Dict, List, Optional
 
 from fastapi import FastAPI, UploadFile, File, HTTPException, BackgroundTasks, Depends, Header
 from fastapi.middleware.cors import CORSMiddleware
+from fastapi.responses import FileResponse
 from fastapi.responses import FileResponse
 from pydantic import BaseModel
 
@@ -18,8 +22,13 @@
 from drivers.driver_manager import manager as driver_manager
 from drivers.base import BaseDriver, DriverResult
 from drivers.sulamerica import SulamericaDriver
+from drivers.base import BaseDriver, DriverResult
+from drivers.sulamerica import SulamericaDriver
 from utils.logger import JobLogger
 from utils.auth import create_access_token, verify_token, check_credentials, AuthError
+from utils.validators import validate_cpf_cnpj
+from db.cache import Cache
+from bson import ObjectId
 from utils.validators import validate_cpf_cnpj
 from db.cache import Cache
 from bson import ObjectId
@@ -54,8 +63,14 @@
 EXPORT_DIR = os.path.join(BASE_DIR, "data", "exports")
 LOGS_DIR = os.path.join(BASE_DIR, "data", "logs")
 ERRORS_DIR = os.path.join(BASE_DIR, "data", "errors")
+ERRORS_DIR = os.path.join(BASE_DIR, "data", "errors")
 LAST_RUN_LOG = os.path.join(LOGS_DIR, "last_run.log")
 
+CNPJ_EXPORT_PATH = os.path.join(EXPORT_DIR, "sulamerica_cnpj.xlsx")
+CNPJ_LOG_FILE = os.path.join(LOGS_DIR, "sulamerica_cnpj.log")
+CNPJ_ERROR_DIR = os.path.join(ERRORS_DIR, "sulamerica")
+
+for d in [UPLOAD_DIR, EXPORT_DIR, LOGS_DIR, ERRORS_DIR, CNPJ_ERROR_DIR]:
 CNPJ_EXPORT_PATH = os.path.join(EXPORT_DIR, "sulamerica_cnpj.xlsx")
 CNPJ_LOG_FILE = os.path.join(LOGS_DIR, "sulamerica_cnpj.log")
 CNPJ_ERROR_DIR = os.path.join(ERRORS_DIR, "sulamerica")
@@ -92,6 +107,10 @@
     cnpjs: List[str]
 
 
+class CnpjRequest(BaseModel):
+    cnpjs: List[str]
+
+
 async def get_db():
     global mongo_client, mongo_db
     if mongo_db is None:
@@ -102,6 +121,17 @@
         mongo_client = client
         mongo_db = client[MONGO_DB_NAME]
     return mongo_db
+
+
+async def _find_job_doc(db: AsyncIOMotorDatabase, job_id: str) -> Optional[Dict[str, Any]]:
+    doc = await db.jobs.find_one({"_id": job_id})
+    if doc:
+        return doc
+    try:
+        oid = ObjectId(job_id)
+    except Exception:
+        return None
+    return await db.jobs.find_one({"_id": oid})
 
 
 async def _find_job_doc(db: AsyncIOMotorDatabase, job_id: str) -> Optional[Dict[str, Any]]:
@@ -189,6 +219,7 @@
 async def get_job(job_id: str, user: str = Depends(require_auth)):
     db = await get_db()
     doc = await _find_job_doc(db, job_id)
+    doc = await _find_job_doc(db, job_id)
     if not doc:
         raise HTTPException(status_code=404, detail="Job not found")
     return JobOut(
@@ -203,6 +234,49 @@
         completed_at=str(doc.get("completed_at", "")) if doc.get("completed_at") else None,
         processed=int(doc.get("processed", 0)),
     )
+
+
+@app.get("/api/jobs/{job_id}/log")
+async def download_job_log(job_id: str, user: str = Depends(require_auth)):
+    db = await get_db()
+    doc = await _find_job_doc(db, job_id)
+    path = None
+    if doc:
+        path = doc.get("job_log_path")
+    if not path:
+        path = os.path.join(LOGS_DIR, f"{job_id}.log")
+    if not os.path.exists(path):
+        raise HTTPException(status_code=404, detail="Log not found")
+    return FileResponse(path, media_type="text/plain", filename=f"{job_id}.log")
+
+
+@app.get("/api/jobs/{job_id}/results")
+async def download_job_results(job_id: str, format: str = "json", user: str = Depends(require_auth)):
+    db = await get_db()
+    doc = await _find_job_doc(db, job_id)
+    if not doc:
+        raise HTTPException(status_code=404, detail="Job not found")
+
+    if format.lower() == "xlsx":
+        xlsx_path = doc.get("xlsx_path") or os.path.join(EXPORT_DIR, f"{job_id}.xlsx")
+        if not os.path.exists(xlsx_path):
+            raise HTTPException(status_code=404, detail="XLSX not found")
+        return FileResponse(
+            xlsx_path,
+            media_type="application/vnd.openxmlformats-officedocument.spreadsheetml.sheet",
+            filename=f"{job_id}.xlsx",
+        )
+
+    cursor = db.job_results.find({"job_id": job_id})
+    items = []
+    async for row in cursor:
+        row.pop("_id", None)
+        items.append(row)
+
+    if not items:
+        raise HTTPException(status_code=404, detail="Results not found")
+
+    return {"items": items}
 
 
 @app.get("/api/jobs/{job_id}/log")
@@ -399,6 +473,98 @@
     )
 
 
+# --- CNPJ PIPELINE ---
+@app.post("/api/fetch/cnpj")
+async def fetch_cnpj(data: CnpjRequest, user: str = Depends(require_auth)):
+    driver = SulamericaDriver()
+    rows: List[Dict[str, Any]] = []
+    ativos = 0
+    inativos = 0
+    erros = 0
+
+    for raw in data.cnpjs:
+        digits = clean_identifier(raw)
+        captured_at = datetime.utcnow().isoformat()
+        if len(digits) != 14:
+            status = "invalid"
+            mensagem = "CNPJ inválido"
+            plano = ""
+            debug = {"reason": "invalid_length"}
+        else:
+            try:
+                result = await driver.consult(digits, "cnpj")
+                status = result.status
+                plano = result.plan
+                mensagem = result.message or result.plan or ""
+                debug = result.debug
+            except Exception as exc:
+                status = "erro"
+                plano = ""
+                mensagem = str(exc)
+                debug = {"exception": str(exc)}
+
+        if status == "ativo":
+            ativos += 1
+        elif status == "inativo":
+            inativos += 1
+        elif status not in ("invalid", "indefinido"):
+            erros += 1
+
+        row = {
+            "cnpj": digits,
+            "status": status,
+            "mensagem_portal": mensagem,
+            "plano": plano,
+            "captured_at": captured_at,
+            "debug": debug,
+        }
+        rows.append(row)
+        append_cnpj_log(
+            {
+                "event": "cnpj_result",
+                "cnpj": digits,
+                "status": status,
+                "mensagem": mensagem,
+                "plano": plano,
+                "debug": debug,
+            }
+        )
+
+    build_cnpj_xlsx(rows, CNPJ_EXPORT_PATH)
+
+    summary = {
+        "total": len(rows),
+        "ativos": ativos,
+        "inativos": inativos,
+        "erros": erros,
+        "resultados": [
+            {
+                "cnpj": format_cnpj(row["cnpj"]),
+                "status": row["status"],
+                "mensagem_portal": row["mensagem_portal"],
+                "plano": row["plano"],
+                "timestamp": row["captured_at"],
+            }
+            for row in rows
+        ],
+    }
+
+    append_cnpj_log({"event": "cnpj_summary", **summary})
+
+    return summary
+
+
+@app.get("/api/fetch/cnpj/export")
+async def download_cnpj_export(user: str = Depends(require_auth)):
+    if not os.path.exists(CNPJ_EXPORT_PATH):
+        raise HTTPException(status_code=404, detail="Export not found")
+    return FileResponse(
+        CNPJ_EXPORT_PATH,
+        media_type="application/vnd.openxmlformats-officedocument.spreadsheetml.sheet",
+        filename="sulamerica_cnpj.xlsx",
+    )
+
+
 # --- HELPERS ---
 def clean_identifier(s: str) -> str:
     return "".join(ch for ch in str(s) if ch.isdigit())
@@ -408,6 +574,15 @@
     if len(cpf_digits) != 11:
         return cpf_digits
     return f"{cpf_digits[0:3]}.{cpf_digits[3:6]}.{cpf_digits[6:9]}-{cpf_digits[9:11]}"
+
+
+def format_cnpj(cnpj_digits: str) -> str:
+    if len(cnpj_digits) != 14:
+        return cnpj_digits
+    return (
+        f"{cnpj_digits[0:2]}.{cnpj_digits[2:5]}.{cnpj_digits[5:8]}/"
+        f"{cnpj_digits[8:12]}-{cnpj_digits[12:14]}"
+    )
 
 
 def format_cnpj(cnpj_digits: str) -> str:
@@ -464,10 +639,42 @@
     wb.save(out_path)
 
 
+def append_cnpj_log(record: Dict[str, Any]) -> None:
+    payload = {**record, "time": datetime.utcnow().isoformat()}
+    with open(CNPJ_LOG_FILE, "a", encoding="utf-8") as f:
+        f.write(json.dumps(payload, ensure_ascii=False) + "\n")
+
+
+def build_cnpj_xlsx(rows: List[Dict[str, Any]], out_path: str) -> None:
+    wb = Workbook()
+    ws = wb.active
+    ws.title = "Consulta CNPJ"
+    ws.append(["CNPJ", "STATUS", "MENSAGEM", "PLANO", "TIMESTAMP"])
+    for row in rows:
+        ws.append(
+            [
+                format_cnpj(str(row.get("cnpj", ""))),
+                row.get("status", ""),
+                row.get("mensagem_portal", ""),
+                row.get("plano", ""),
+                row.get("captured_at", ""),
+            ]
+        )
+    for cell in ws["A"]:
+        cell.number_format = "@"
+        cell.alignment = Alignment(horizontal="left")
+    wb.save(out_path)
+
+
 async def process_job(job_id: str, path: str, forced_type: str = "auto"):
     db = await get_db()
     cache = Cache(db)
+    cache = Cache(db)
     logger = JobLogger(job_id, LOGS_DIR)
+    job_started_at = datetime.utcnow().isoformat()
+    detailed_entries: List[Dict[str, Any]] = []
+    await db.job_results.delete_many({"job_id": job_id})
+    logger.info("job_started", job_id=job_id, file_path=path, forced_type=forced_type)
     job_started_at = datetime.utcnow().isoformat()
     detailed_entries: List[Dict[str, Any]] = []
     await db.job_results.delete_many({"job_id": job_id})
@@ -487,7 +694,6 @@
             {"_id": job_id},
             {"$set": {"total": total, "processed": 0, "success": 0, "error": 0}},
         )
-<<<<<<< HEAD
 
         results: List[Dict[str, Any]] = []
         success = 0
@@ -496,16 +702,6 @@
         drivers = driver_manager.drivers
         logger.info("identifiers_loaded", total=total)
 
-=======
-
-        results: List[Dict[str, Any]] = []
-        success = 0
-        error = 0
-        processed = 0
-        drivers = driver_manager._drivers        
-        logger.info("identifiers_loaded", total=total)
-
->>>>>>> 1128bd67
         invalid_identifiers: List[str] = []
         grouped: Dict[str, List[str]] = defaultdict(list)
         for ident in unique_identifiers:
@@ -514,6 +710,75 @@
                 continue
             itype = detect_type(ident) if forced_type == "auto" else forced_type
             if itype not in ("cpf", "cnpj"):
+                invalid_identifiers.append(ident)
+                continue
+            grouped[itype].append(ident)
+
+        async def update_job_progress():
+            await db.jobs.update_one(
+                {"_id": job_id},
+                {
+                    "$set": {
+                        "processed": processed,
+                        "success": success,
+                        "error": error,
+                        "total": total,
+                    }
+                },
+            )
+
+        for ident in invalid_identifiers:
+            detail_entry = {
+                "input": ident,
+                "type": "invalid",
+                "operator": "",
+                "status": "invalid",
+                "plan": "",
+                "message": "identificador inválido",
+                "captured_at": datetime.utcnow().isoformat(),
+                "debug": {"reason": "invalid_identifier"},
+            }
+            results.append(detail_entry)
+            detailed_entries.append(detail_entry)
+            error += 1
+            processed += 1
+            logger.error("identifier_invalid", identifier=ident, id_type="invalid")
+            await update_job_progress()
+
+        identifier_meta: Dict[str, Dict[str, Any]] = {}
+        results_buffer: Dict[str, List[DriverResult]] = defaultdict(list)
+
+        async def finalize_identifier(identifier: str) -> None:
+            nonlocal success, error, processed
+            meta = identifier_meta.pop(identifier, {"id_type": forced_type, "expected": 0})
+            entries = results_buffer.pop(identifier, [])
+            if not entries:
+                detail_entry = {
+                    "input": identifier,
+                    "type": meta.get("id_type", forced_type),
+                    "operator": "",
+                    "status": "erro",
+                    "plan": "",
+                    "message": "sem resultado",
+                    "captured_at": datetime.utcnow().isoformat(),
+                    "debug": {"reason": "no_result"},
+                }
+                results.append(detail_entry)
+                detailed_entries.append(detail_entry)
+                error += 1
+                processed += 1
+                logger.error(
+                    "identifier_without_result",
+                    identifier=identifier,
+                    id_type=meta.get("id_type", forced_type),
+                )
+                await update_job_progress()
+                return
+
+            has_success = any(
+                entry.status.lower() not in {"erro", "invalid"} for entry in entries
+            )
+            if has_success:
                 invalid_identifiers.append(ident)
                 continue
             grouped[itype].append(ident)
@@ -688,10 +953,142 @@
             for ident in list(results_buffer.keys()):
                 await finalize_identifier(ident)
 
+            for entry in entries:
+                detail_entry = {
+                    "input": identifier,
+                    "type": meta.get("id_type", forced_type),
+                    "operator": entry.operator,
+                    "status": entry.status,
+                    "plan": entry.plan,
+                    "message": entry.message,
+                    "captured_at": entry.captured_at,
+                    "debug": entry.debug,
+                }
+                results.append(detail_entry)
+                detailed_entries.append(detail_entry)
+
+            await update_job_progress()
+            logger.info(
+                "identifier_processed",
+                identifier=identifier,
+                id_type=meta.get("id_type", forced_type),
+                drivers=len(entries),
+                success=has_success,
+            )
+
+        async def handle_progress(
+            identifier: str, driver: BaseDriver, result: DriverResult, from_cache: bool
+        ) -> None:
+            meta = identifier_meta.get(identifier)
+            if not meta:
+                return
+            debug_info = dict(result.debug or {})
+            if from_cache:
+                debug_info["cache_hit"] = True
+            result.debug = debug_info
+            logger.info(
+                "driver_result",
+                identifier=identifier,
+                id_type=meta.get("id_type", forced_type),
+                driver=driver.name,
+                status=result.status,
+                plan=result.plan,
+                message=result.message,
+                cached=from_cache,
+                debug=debug_info,
+            )
+            results_buffer[identifier].append(result)
+            if len(results_buffer[identifier]) >= meta.get("expected", 0):
+                await finalize_identifier(identifier)
+
+        for id_type, identifiers in grouped.items():
+            if not identifiers:
+                continue
+            active_drivers = [
+                drv
+                for drv in drivers
+                if id_type in getattr(drv, "supported_id_types", ("cpf",))
+            ]
+            if not active_drivers:
+                for ident in identifiers:
+                    detail_entry = {
+                        "input": ident,
+                        "type": id_type,
+                        "operator": "",
+                        "status": "erro",
+                        "plan": "",
+                        "message": "nenhum driver suporta este tipo",
+                        "captured_at": datetime.utcnow().isoformat(),
+                        "debug": {"reason": "unsupported_id_type"},
+                    }
+                    results.append(detail_entry)
+                    detailed_entries.append(detail_entry)
+                    error += 1
+                    processed += 1
+                    logger.error(
+                        "identifier_unsupported",
+                        identifier=ident,
+                        id_type=id_type,
+                    )
+                    await update_job_progress()
+                continue
+
+            expected = len(active_drivers)
+            for ident in identifiers:
+                identifier_meta[ident] = {"expected": expected, "id_type": id_type}
+
+            await driver_manager.run_batch(
+                identifiers,
+                id_type,
+                cache=cache,
+                db=db,
+                progress_callback=handle_progress,
+            )
+
+            for ident in list(identifiers):
+                if ident in identifier_meta:
+                    await finalize_identifier(ident)
+
+        if results_buffer:
+            for ident in list(results_buffer.keys()):
+                await finalize_identifier(ident)
+
         out_df = pd.DataFrame(results)
         xlsx_path = os.path.join(EXPORT_DIR, f"{job_id}.xlsx")
         build_xlsx_from_results(out_df, xlsx_path)
 
+        if results:
+            docs = []
+            for row in results:
+                doc = dict(row)
+                doc["job_id"] = job_id
+                docs.append(doc)
+            if docs:
+                await db.job_results.insert_many(docs)
+
+        job_finished_at = datetime.utcnow().isoformat()
+
+        write_last_run_log(
+            job_id,
+            total,
+            success,
+            error,
+            None,
+            xlsx_path,
+            details=detailed_entries,
+            started_at=job_started_at,
+            finished_at=job_finished_at,
+            job_type=forced_type,
+            job_log_path=logger.path,
+        )
+
+        logger.info(
+            "job_completed",
+            total=total,
+            success=success,
+            error=error,
+            xlsx_path=xlsx_path,
+        )
         if results:
             docs = []
             for row in results:
@@ -740,7 +1137,48 @@
                 }
             },
         )
+        await db.jobs.update_one(
+            {"_id": job_id},
+            {
+                "$set": {
+                    "status": "completed",
+                    "total": total,
+                    "success": success,
+                    "error": error,
+                    "processed": processed,
+                    "completed_at": datetime.utcnow().isoformat(),
+                    "xlsx_path": xlsx_path,
+                    "job_log_path": logger.path,
+                }
+            },
+        )
     except Exception as e:
+        logger.error("job_failed", error=str(e))
+        write_last_run_log(
+            job_id,
+            0,
+            0,
+            0,
+            None,
+            None,
+            error_message=str(e),
+            details=detailed_entries,
+            started_at=job_started_at,
+            finished_at=datetime.utcnow().isoformat(),
+            job_type=forced_type,
+            job_log_path=logger.path,
+        )
+        await db.jobs.update_one(
+            {"_id": job_id},
+            {
+                "$set": {
+                    "status": "failed",
+                    "error_message": str(e),
+                    "completed_at": datetime.utcnow().isoformat(),
+                    "job_log_path": logger.path,
+                }
+            },
+        )
         logger.error("job_failed", error=str(e))
         write_last_run_log(
             job_id,
@@ -814,8 +1252,26 @@
     job_type: str = "auto",
     job_log_path: Optional[str] = None,
 ) -> None:
+def write_last_run_log(
+    job_id: str,
+    total: int,
+    success: int,
+    error: int,
+    csv_path: Optional[str],
+    xlsx_path: Optional[str],
+    *,
+    error_message: Optional[str] = None,
+    details: Optional[List[Dict[str, Any]]] = None,
+    started_at: Optional[str] = None,
+    finished_at: Optional[str] = None,
+    job_type: str = "auto",
+    job_log_path: Optional[str] = None,
+) -> None:
     lines = [
         f"job_id: {job_id}",
+        f"job_type: {job_type}",
+        f"started_at: {started_at or ''}",
+        f"finished_at: {finished_at or ''}",
         f"job_type: {job_type}",
         f"started_at: {started_at or ''}",
         f"finished_at: {finished_at or ''}",
@@ -827,6 +1283,8 @@
         lines.append(f"csv: {csv_path}")
     if xlsx_path:
         lines.append(f"xlsx: {xlsx_path}")
+    if job_log_path:
+        lines.append(f"job_log: {job_log_path}")
     if job_log_path:
         lines.append(f"job_log: {job_log_path}")
     if error_message:
@@ -887,6 +1345,62 @@
                         if step.get("error"):
                             lines.append(f"      error: {step['error']}")
 
+
+    if details:
+        lines.append("--- details ---")
+        for entry in details:
+            inp = entry.get("input", "")
+            ident_type = entry.get("type", "")
+            operator = entry.get("operator", "")
+            status = entry.get("status", "")
+            plan = entry.get("plan", "")
+            message = entry.get("message", "") or ""
+            lines.append(f"- input: {inp} ({ident_type})")
+            lines.append(f"  operator: {operator} | status: {status} | plan: {plan}")
+            if message:
+                lines.append(f"  message: {message}")
+
+            debug = entry.get("debug") or {}
+            if isinstance(debug, dict) and debug:
+                reason = debug.get("reason")
+                if reason:
+                    lines.append(f"  reason: {reason}")
+                captured = debug.get("captured_text")
+                if captured:
+                    lines.append(f"  captured_text: {captured[:300]}")
+                status_selector = debug.get("status_selector")
+                if status_selector:
+                    lines.append(f"  status_selector: {status_selector}")
+                plan_selector = debug.get("plan_selector")
+                if plan_selector:
+                    lines.append(f"  plan_selector: {plan_selector}")
+                plan_text = debug.get("plan_text")
+                if plan_text:
+                    lines.append(f"  plan_text: {plan_text[:300]}")
+                decided_status = debug.get("decided_status")
+                if decided_status and decided_status != status:
+                    lines.append(f"  decided_status: {decided_status}")
+                error_detail = debug.get("error")
+                if error_detail:
+                    lines.append(f"  debug_error: {error_detail}")
+                artifacts = debug.get("artifacts")
+                if isinstance(artifacts, dict):
+                    for key, value in artifacts.items():
+                        lines.append(f"  artifact_{key}: {value}")
+                steps = debug.get("steps")
+                if isinstance(steps, list) and steps:
+                    lines.append("  steps:")
+                    for step in steps:
+                        idx = step.get("index")
+                        action = step.get("action")
+                        selector = step.get("selector") or step.get("target") or ""
+                        step_status = step.get("status")
+                        lines.append(
+                            f"    - #{idx} {action or ''} {selector} status={step_status}"
+                        )
+                        if step.get("error"):
+                            lines.append(f"      error: {step['error']}")
+
     os.makedirs(LOGS_DIR, exist_ok=True)
     with open(LAST_RUN_LOG, "w", encoding="utf-8") as f:
         f.write("\n".join(lines) + "\n")