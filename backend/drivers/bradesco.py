from .base import BaseDriver

class BradescoDriver(BaseDriver):
    """Driver para Bradesco, usando o mapping docs/mappings/bradesco.json"""
    def __init__(self):
<<<<<<< HEAD
        super().__init__("bradesco", supported_id_types=("cpf",))
=======
        super().__init__(operator="bradesco", supported_id_types=("cpf",))
>>>>>>> 1128bd67
<|MERGE_RESOLUTION|>--- conflicted
+++ resolved
@@ -3,8 +3,4 @@
 class BradescoDriver(BaseDriver):
     """Driver para Bradesco, usando o mapping docs/mappings/bradesco.json"""
     def __init__(self):
-<<<<<<< HEAD
-        super().__init__("bradesco", supported_id_types=("cpf",))
-=======
-        super().__init__(operator="bradesco", supported_id_types=("cpf",))
->>>>>>> 1128bd67
+        super().__init__("bradesco", supported_id_types=("cpf",))