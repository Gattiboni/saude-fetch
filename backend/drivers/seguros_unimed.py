--- conflicted
+++ resolved
@@ -3,8 +3,4 @@
 class SegurosUnimedDriver(BaseDriver):
     """Driver para Seguros Unimed, usando o mapping docs/mappings/seguros_unimed.json"""
     def __init__(self):
-<<<<<<< HEAD
-        super().__init__("seguros_unimed", supported_id_types=("cpf",))
-=======
-        super().__init__(operator="seguros_unimed", supported_id_types=("cpf",))
->>>>>>> 1128bd67
+        super().__init__("seguros_unimed", supported_id_types=("cpf",))