--- conflicted
+++ resolved
@@ -6,7 +6,6 @@
 class UnimedDriver(BaseDriver):
     """Driver para Unimed, usando o mapping docs/mappings/unimed.json"""
     def __init__(self):
-<<<<<<< HEAD
         super().__init__("unimed", supported_id_types=("cpf",))
 
     async def _parse_result(
@@ -57,7 +56,4 @@
                 except Exception:
                     continue
             await page.wait_for_timeout(int(poll_interval * 1000))
-        return ""
-=======
-        super().__init__(operator="unimed", supported_id_types=("cpf",))
->>>>>>> 1128bd67
+        return ""