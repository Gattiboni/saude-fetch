{
  "operator": "sulamerica",
  "url": "https://os11.sulamerica.com.br/SaudeCotador/LoginVendedor.aspx",
  "steps": [
    {
      "action": "navigate",
      "target": "https://www.sulamericaseguros.com.br/guia-medico",
<<<<<<< HEAD
      "wait_for_any": [
        "input[id*='cnpj' i]",
        "input[name*='cnpj' i]",
        "input[placeholder*='cnpj' i]"
      ],
=======
      "wait_for": "input[id*='cnpj' i], input[name*='cnpj' i], input[placeholder*='cnpj' i]",
>>>>>>> f0aa7eb5
      "timeout_ms": 20000
    },
    {
      "action": "click",
      "selector": "#onetrust-accept-btn-handler, button[id*='onetrust'], button[data-testid='accept-all'], .sula-cookies button:has-text('Aceito'), .sula-cookies button:has-text('Aceitar'), .sula-cookies button:has-text('Entendi')",
      "optional": true,
      "timeout_ms": 12000,
      "force": true,
      "delay": 0.3
    },
    {
      "action": "click",
      "selector": ".sula-cookies-close, button:has-text('Fechar'), button:has-text('Entendi'), button:has-text('Prosseguir')",
      "optional": true,
      "timeout_ms": 8000,
      "force": true,
      "delay": 0.2
    },
    {
      "action": "fill",
<<<<<<< HEAD
      "selector": "input[id*='cnpj' i]",
=======
      "selector": "input[id*='cnpj' i], input[name*='cnpj' i], input[placeholder*='cnpj' i]",
>>>>>>> f0aa7eb5
      "value": "{identifier}",
      "timeout_ms": 20000
    },
    {
      "action": "keypress",
<<<<<<< HEAD
      "selector": "input[id*='cnpj' i]",
=======
      "selector": "input[id*='cnpj' i], input[name*='cnpj' i], input[placeholder*='cnpj' i]",
>>>>>>> f0aa7eb5
      "key": "Enter",
      "timeout_ms": 15000
    },
    {
      "action": "click",
      "selector": "button:has-text('Buscar'), button:has-text('Consultar'), button[type='submit']",
      "optional": true,
      "timeout_ms": 15000,
      "force": true
    },
    {
      "action": "wait_for",
<<<<<<< HEAD
      "selector": [
        "text=/situação/i",
        "text=/já possui/i",
        "text=/não possui/i",
        ".resultado-busca",
        ".mensagem-erro",
        ".modal-body",
        ".toast-message",
        "[role='dialog'] .modal-body",
        ".mensagem"
      ],
=======
      "selector": "text=/situação/i, text=/já possui/i, text=/não possui/i, .resultado-busca, .mensagem-erro, .modal-body, .toast-message, [role='dialog'] .modal-body, .mensagem",
>>>>>>> f0aa7eb5
      "timeout_ms": 20000
    }
  ],
  "result_parsing": {
<<<<<<< HEAD
    "status_selectors": [
      "text=/situação/i",
      "text=/já possui/i",
      "text=/não possui/i",
      ".resultado-busca",
      ".mensagem-erro",
      ".modal-body",
      ".toast-message",
      ".mensagem"
    ],
=======
    "status_selector": "text=/situação/i, text=/já possui/i, text=/não possui/i, .resultado-busca, .mensagem-erro, .modal-body, .toast-message, .mensagem",
>>>>>>> f0aa7eb5
    "status_timeout_ms": 20000,
    "status_poll_interval_ms": 400,
    "positive_keywords": [
      "PLANO",
      "BENEFICIÁRIO",
      "JÁ POSSUI",
      "ATIVO",
      "ENCONTRADO"
    ],
    "negative_keywords": [
      "NÃO ENCONTRADO",
      "NÃO POSSUI",
      "INATIVO",
      "SEM VÍNCULO"
    ],
    "error_keywords": [
      "ERRO",
      "INVÁLIDO",
      "INDISPONÍVEL"
    ],
<<<<<<< HEAD
    "plan_selectors": [
      ".resultado-busca strong",
      ".resultado-busca .plano",
      ".modal-body strong",
      ".mensagem-erro"
    ],
=======
    "plan_selector": ".resultado-busca strong, .resultado-busca .plano, .modal-body strong, .mensagem-erro",
>>>>>>> f0aa7eb5
    "plan_optional": true
  },
  "notes": "Fluxo com fechamento de cookies e tolerância para diferentes mensagens exibidas após a consulta do CNPJ."
}<|MERGE_RESOLUTION|>--- conflicted
+++ resolved
@@ -5,15 +5,11 @@
     {
       "action": "navigate",
       "target": "https://www.sulamericaseguros.com.br/guia-medico",
-<<<<<<< HEAD
       "wait_for_any": [
         "input[id*='cnpj' i]",
         "input[name*='cnpj' i]",
         "input[placeholder*='cnpj' i]"
       ],
-=======
-      "wait_for": "input[id*='cnpj' i], input[name*='cnpj' i], input[placeholder*='cnpj' i]",
->>>>>>> f0aa7eb5
       "timeout_ms": 20000
     },
     {
@@ -34,21 +30,13 @@
     },
     {
       "action": "fill",
-<<<<<<< HEAD
       "selector": "input[id*='cnpj' i]",
-=======
-      "selector": "input[id*='cnpj' i], input[name*='cnpj' i], input[placeholder*='cnpj' i]",
->>>>>>> f0aa7eb5
       "value": "{identifier}",
       "timeout_ms": 20000
     },
     {
       "action": "keypress",
-<<<<<<< HEAD
       "selector": "input[id*='cnpj' i]",
-=======
-      "selector": "input[id*='cnpj' i], input[name*='cnpj' i], input[placeholder*='cnpj' i]",
->>>>>>> f0aa7eb5
       "key": "Enter",
       "timeout_ms": 15000
     },
@@ -61,7 +49,6 @@
     },
     {
       "action": "wait_for",
-<<<<<<< HEAD
       "selector": [
         "text=/situação/i",
         "text=/já possui/i",
@@ -73,14 +60,10 @@
         "[role='dialog'] .modal-body",
         ".mensagem"
       ],
-=======
-      "selector": "text=/situação/i, text=/já possui/i, text=/não possui/i, .resultado-busca, .mensagem-erro, .modal-body, .toast-message, [role='dialog'] .modal-body, .mensagem",
->>>>>>> f0aa7eb5
       "timeout_ms": 20000
     }
   ],
   "result_parsing": {
-<<<<<<< HEAD
     "status_selectors": [
       "text=/situação/i",
       "text=/já possui/i",
@@ -91,9 +74,6 @@
       ".toast-message",
       ".mensagem"
     ],
-=======
-    "status_selector": "text=/situação/i, text=/já possui/i, text=/não possui/i, .resultado-busca, .mensagem-erro, .modal-body, .toast-message, .mensagem",
->>>>>>> f0aa7eb5
     "status_timeout_ms": 20000,
     "status_poll_interval_ms": 400,
     "positive_keywords": [
@@ -114,16 +94,12 @@
       "INVÁLIDO",
       "INDISPONÍVEL"
     ],
-<<<<<<< HEAD
     "plan_selectors": [
       ".resultado-busca strong",
       ".resultado-busca .plano",
       ".modal-body strong",
       ".mensagem-erro"
     ],
-=======
-    "plan_selector": ".resultado-busca strong, .resultado-busca .plano, .modal-body strong, .mensagem-erro",
->>>>>>> f0aa7eb5
     "plan_optional": true
   },
   "notes": "Fluxo com fechamento de cookies e tolerância para diferentes mensagens exibidas após a consulta do CNPJ."
