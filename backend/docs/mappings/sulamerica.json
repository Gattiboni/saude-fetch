{
  "operator": "sulamerica",
  "url": "https://os11.sulamerica.com.br/SaudeCotador/LoginVendedor.aspx",
  "steps": [
    {
      "action": "navigate",
<<<<<<< HEAD
      "target": "https://www.sulamericaseguros.com.br/guia-medico",
      "wait_for": "input[id*='cnpj'], input[name*='cnpj'], input[placeholder*='CNPJ']",
      "timeout_ms": 20000
    },
    {
      "action": "click",
      "selector": "#onetrust-accept-btn-handler, button[id*='onetrust'], button[data-testid='accept-all'], button:has-text('Aceito'), button:has-text('Aceitar'), .sula-cookies button",
      "optional": true,
      "timeout_ms": 8000,
      "force": true,
      "delay": 0.3
    },
    {
      "action": "click",
      "selector": ".sula-cookies-close, button:has-text('Fechar'), button:has-text('Entendi')",
      "optional": true,
      "timeout_ms": 8000,
      "force": true,
      "delay": 0.2
    },
    {
      "action": "fill",
      "selector": "input[id*='cnpj'], input[name*='cnpj'], input[placeholder*='CNPJ']",
      "value": "{identifier}",
      "timeout_ms": 15000
    },
    {
      "action": "keypress",
      "selector": "input[id*='cnpj'], input[name*='cnpj'], input[placeholder*='CNPJ']",
      "key": "Enter",
      "timeout_ms": 12000
    },
    {
      "action": "click",
      "selector": "button:has-text('Buscar'), button:has-text('Consultar'), button[type='submit']",
      "optional": true,
      "timeout_ms": 15000,
      "force": true
    },
    {
      "action": "wait_for",
      "selector": ".resultado-busca, .mensagem-erro, .modal-body, .toast-message, [role='dialog'] .modal-body, .mensagem",
      "timeout_ms": 20000
    }
  ],
  "result_parsing": {
    "status_selector": ".resultado-busca, .mensagem-erro, .modal-body, .toast-message, .mensagem",
    "status_timeout_ms": 20000,
    "positive_keywords": [
      "plano",
      "beneficiário",
      "já possui",
      "ativo",
      "encontrado"
    ],
    "negative_keywords": [
      "não encontrado",
      "não possui",
      "inativo",
      "sem vínculo"
    ],
    "error_keywords": [
      "erro",
      "inválido",
      "indisponível"
    ],
    "plan_selector": ".resultado-busca strong, .resultado-busca .plano, .modal-body strong",
    "plan_optional": true
  },
  "notes": "Fluxo ajustado para fechar o banner de cookies e permitir o envio do CNPJ utilizando Enter ou o botão de consulta."
=======
      "target": "https://os11.sulamerica.com.br/SaudeCotador/LoginVendedor.aspx",
      "wait_for": "#VanillaTheme_wtLayLoginVendedor_block_wtMainContent_WebPatterns_wtLatLogin_block_wtUsername_wtInpCodCPFVendedor"
    },
    {
      "action": "fill",
      "selector": "#VanillaTheme_wtLayLoginVendedor_block_wtMainContent_WebPatterns_wtLatLogin_block_wtUsername_wtInpCodCPFVendedor",
      "value": "138.213.497-51"
    },
    {
      "action": "fill",
      "selector": "#VanillaTheme_wtLayLoginVendedor_block_wtMainContent_WebPatterns_wtLatLogin_block_wtUsername_ValidationTools_wtWbbValEmail_block_wtInputToValidate_wtInpEmlVendedor",
      "value": "leonardofarinazzo.ygg@gmail.com"
    },
    {
      "action": "fill",
      "selector": "#VanillaTheme_wtLayLoginVendedor_block_wtMainContent_WebPatterns_wtLatLogin_block_wtPassword_wtInpPassword",
      "value": "Odisseia1!"
    },
    {
      "action": "click",
      "selector": "#VanillaTheme_wtLayLoginVendedor_block_wtMainContent_WebPatterns_wtLatLogin_block_wtPassword_wt7_wt4"
    },
    {
      "action": "click",
      "selector": "#VanillaTheme_wtLayLoginVendedor_block_wtMainContent_WebPatterns_wtLatLogin_block_wtAction_wtBtnLogin3",
      "wait_for_navigation": true
    },
    {
      "action": "select",
      "selector": "#VanillaTheme_wtLayLoginVendedorEV_block_wtMainContent_WebPatterns_wt5_block_wtUsername_wtCmbSelEV",
      "value": "3077390"
    },
    {
      "action": "click",
      "selector": "#VanillaTheme_wtLayLoginVendedorEV_block_wtMainContent_wtBtnCotador",
      "wait_for_navigation": true
    },
    {
      "action": "click",
      "selector": "#VanillaTheme_wtLay_TelaPrincipal_block_wtMainContent_wt7_wtButtonNewPrice",
      "wait_for_navigation": true
    },
    {
      "action": "fill",
      "selector": "#VanillaTheme_wt136_block_wtMainContent_WebPatterns_wt35_block_wtColumn2_wtInpQuantidadeVidasSaude",
      "value": "7"
    },
    {
      "action": "scroll_into_view",
      "selector": "#VanillaTheme_wt136_block_wtMainContent_WebPatterns_wt35_block_wtColumn2_WebPatterns_wtMdlCrossSell_block_wtActions_wtBtnIncVid"
    },
    {
      "action": "click",
      "selector": "#VanillaTheme_wt136_block_wtMainContent_WebPatterns_wt35_block_wtColumn2_WebPatterns_wtMdlCrossSell_block_wtActions_wtBtnIncVid"
    },
    {
      "action": "click",
      "selector": "#VanillaTheme_wt136_block_wtMainContent_WebPatterns_wt35_block_wtColumn2_wtBtnAvancarSemSaudeOdonto2",
      "wait_for_navigation": true
    },
    {
      "action": "fill",
      "selector": "#VanillaTheme_wt82_block_wtMainContent_WebPatterns_wt32_block_wtColumn2_wtInpCNPJ",
      "value": "{identifier}"
    },
    {
      "action": "click",
      "selector": "#VanillaTheme_wt82_block_wtMainContent_WebPatterns_wt32_block_wtColumn2_wtBtnAvancar",
      "wait_for": "#VanillaTheme_wt235_block_wtMainContent_WebPatterns_wt98_block_wtColumn2, .ModalContainer"
    },
    {
      "action": "conditional",
      "condition_selector": ".ModalContainer",
      "if_true": [
        {
          "action": "click",
          "selector": "button, input[value*='Começo do preenchimento']"
        },
        {
          "action": "click",
          "selector": "a#VanillaTheme_wt235_block_wtHeader_wt219_wtLnkVoltar2 img"
        }
      ],
      "if_false": [
        {
          "action": "extract",
          "selectors": {
            "cnpj": "#VanillaTheme_wt235_block_wtMainContent_WebPatterns_wt98_block_wtColumn2_wtExpCNPJ",
            "razao_social": "#VanillaTheme_wt235_block_wtMainContent_WebPatterns_wt98_block_wtColumn2_wtExpRazaoSocial",
            "nome_fantasia": "#VanillaTheme_wt235_block_wtMainContent_WebPatterns_wt98_block_wtColumn2_wtExpNomeFantasia",
            "cnae": "#VanillaTheme_wt235_block_wtMainContent_WebPatterns_wt98_block_wtColumn2_wtExpCNAE",
            "natureza_juridica": "#VanillaTheme_wt235_block_wtMainContent_WebPatterns_wt98_block_wtColumn2_wtExpNatJur",
            "cep": "#VanillaTheme_wt235_block_wtMainContent_WebPatterns_wt98_block_wtColumn2_wtExpNumCEP",
            "endereco": "#VanillaTheme_wt235_block_wtMainContent_WebPatterns_wt98_block_wtColumn2_wtExpNomLogradouro",
            "numero": "#VanillaTheme_wt235_block_wtMainContent_WebPatterns_wt98_block_wtColumn2_wtExpDscNumLogradouro",
            "bairro": "#VanillaTheme_wt235_block_wtMainContent_WebPatterns_wt98_block_wtColumn2_wtExpNomBairro",
            "cidade": "#VanillaTheme_wt235_block_wtMainContent_WebPatterns_wt98_block_wtColumn2_wtExpNomCidade",
            "uf": "#VanillaTheme_wt235_block_wtMainContent_WebPatterns_wt98_block_wtColumn2_wtExpSigUF"
          }
        },
        {
          "action": "click",
          "selector": "a#VanillaTheme_wt235_block_wtHeader_wt219_wtLnkVoltar2 img"
        }
      ]
    }
  ],
  "result_parsing": {
    "status_selector": ".ModalContainer, #VanillaTheme_wt235_block_wtMainContent_WebPatterns_wt98_block_wtColumn2",
    "positive_keywords": ["Já possui plano", "CNPJ INFORMADO JÁ POSSUI PLANO"],
    "negative_keywords": ["Dados do Cliente", "Informações da empresa", "Razão social"],
    "error_keywords": ["Erro", "Falha", "Sessão expirada", "Acesso negado"]
  },
  "notes": "Fluxo completo de automação SulAmérica ajustado conforme mapeamento real do portal de cotação. Inclui login com credenciais fixas, seleção da corretora UNICLASS, navegação até tela de CNPJ, captura de dados da empresa ou retorno de status de plano existente."
>>>>>>> c5feec3d
}<|MERGE_RESOLUTION|>--- conflicted
+++ resolved
@@ -4,7 +4,6 @@
   "steps": [
     {
       "action": "navigate",
-<<<<<<< HEAD
       "target": "https://www.sulamericaseguros.com.br/guia-medico",
       "wait_for": "input[id*='cnpj'], input[name*='cnpj'], input[placeholder*='CNPJ']",
       "timeout_ms": 20000
@@ -75,120 +74,4 @@
     "plan_optional": true
   },
   "notes": "Fluxo ajustado para fechar o banner de cookies e permitir o envio do CNPJ utilizando Enter ou o botão de consulta."
-=======
-      "target": "https://os11.sulamerica.com.br/SaudeCotador/LoginVendedor.aspx",
-      "wait_for": "#VanillaTheme_wtLayLoginVendedor_block_wtMainContent_WebPatterns_wtLatLogin_block_wtUsername_wtInpCodCPFVendedor"
-    },
-    {
-      "action": "fill",
-      "selector": "#VanillaTheme_wtLayLoginVendedor_block_wtMainContent_WebPatterns_wtLatLogin_block_wtUsername_wtInpCodCPFVendedor",
-      "value": "138.213.497-51"
-    },
-    {
-      "action": "fill",
-      "selector": "#VanillaTheme_wtLayLoginVendedor_block_wtMainContent_WebPatterns_wtLatLogin_block_wtUsername_ValidationTools_wtWbbValEmail_block_wtInputToValidate_wtInpEmlVendedor",
-      "value": "leonardofarinazzo.ygg@gmail.com"
-    },
-    {
-      "action": "fill",
-      "selector": "#VanillaTheme_wtLayLoginVendedor_block_wtMainContent_WebPatterns_wtLatLogin_block_wtPassword_wtInpPassword",
-      "value": "Odisseia1!"
-    },
-    {
-      "action": "click",
-      "selector": "#VanillaTheme_wtLayLoginVendedor_block_wtMainContent_WebPatterns_wtLatLogin_block_wtPassword_wt7_wt4"
-    },
-    {
-      "action": "click",
-      "selector": "#VanillaTheme_wtLayLoginVendedor_block_wtMainContent_WebPatterns_wtLatLogin_block_wtAction_wtBtnLogin3",
-      "wait_for_navigation": true
-    },
-    {
-      "action": "select",
-      "selector": "#VanillaTheme_wtLayLoginVendedorEV_block_wtMainContent_WebPatterns_wt5_block_wtUsername_wtCmbSelEV",
-      "value": "3077390"
-    },
-    {
-      "action": "click",
-      "selector": "#VanillaTheme_wtLayLoginVendedorEV_block_wtMainContent_wtBtnCotador",
-      "wait_for_navigation": true
-    },
-    {
-      "action": "click",
-      "selector": "#VanillaTheme_wtLay_TelaPrincipal_block_wtMainContent_wt7_wtButtonNewPrice",
-      "wait_for_navigation": true
-    },
-    {
-      "action": "fill",
-      "selector": "#VanillaTheme_wt136_block_wtMainContent_WebPatterns_wt35_block_wtColumn2_wtInpQuantidadeVidasSaude",
-      "value": "7"
-    },
-    {
-      "action": "scroll_into_view",
-      "selector": "#VanillaTheme_wt136_block_wtMainContent_WebPatterns_wt35_block_wtColumn2_WebPatterns_wtMdlCrossSell_block_wtActions_wtBtnIncVid"
-    },
-    {
-      "action": "click",
-      "selector": "#VanillaTheme_wt136_block_wtMainContent_WebPatterns_wt35_block_wtColumn2_WebPatterns_wtMdlCrossSell_block_wtActions_wtBtnIncVid"
-    },
-    {
-      "action": "click",
-      "selector": "#VanillaTheme_wt136_block_wtMainContent_WebPatterns_wt35_block_wtColumn2_wtBtnAvancarSemSaudeOdonto2",
-      "wait_for_navigation": true
-    },
-    {
-      "action": "fill",
-      "selector": "#VanillaTheme_wt82_block_wtMainContent_WebPatterns_wt32_block_wtColumn2_wtInpCNPJ",
-      "value": "{identifier}"
-    },
-    {
-      "action": "click",
-      "selector": "#VanillaTheme_wt82_block_wtMainContent_WebPatterns_wt32_block_wtColumn2_wtBtnAvancar",
-      "wait_for": "#VanillaTheme_wt235_block_wtMainContent_WebPatterns_wt98_block_wtColumn2, .ModalContainer"
-    },
-    {
-      "action": "conditional",
-      "condition_selector": ".ModalContainer",
-      "if_true": [
-        {
-          "action": "click",
-          "selector": "button, input[value*='Começo do preenchimento']"
-        },
-        {
-          "action": "click",
-          "selector": "a#VanillaTheme_wt235_block_wtHeader_wt219_wtLnkVoltar2 img"
-        }
-      ],
-      "if_false": [
-        {
-          "action": "extract",
-          "selectors": {
-            "cnpj": "#VanillaTheme_wt235_block_wtMainContent_WebPatterns_wt98_block_wtColumn2_wtExpCNPJ",
-            "razao_social": "#VanillaTheme_wt235_block_wtMainContent_WebPatterns_wt98_block_wtColumn2_wtExpRazaoSocial",
-            "nome_fantasia": "#VanillaTheme_wt235_block_wtMainContent_WebPatterns_wt98_block_wtColumn2_wtExpNomeFantasia",
-            "cnae": "#VanillaTheme_wt235_block_wtMainContent_WebPatterns_wt98_block_wtColumn2_wtExpCNAE",
-            "natureza_juridica": "#VanillaTheme_wt235_block_wtMainContent_WebPatterns_wt98_block_wtColumn2_wtExpNatJur",
-            "cep": "#VanillaTheme_wt235_block_wtMainContent_WebPatterns_wt98_block_wtColumn2_wtExpNumCEP",
-            "endereco": "#VanillaTheme_wt235_block_wtMainContent_WebPatterns_wt98_block_wtColumn2_wtExpNomLogradouro",
-            "numero": "#VanillaTheme_wt235_block_wtMainContent_WebPatterns_wt98_block_wtColumn2_wtExpDscNumLogradouro",
-            "bairro": "#VanillaTheme_wt235_block_wtMainContent_WebPatterns_wt98_block_wtColumn2_wtExpNomBairro",
-            "cidade": "#VanillaTheme_wt235_block_wtMainContent_WebPatterns_wt98_block_wtColumn2_wtExpNomCidade",
-            "uf": "#VanillaTheme_wt235_block_wtMainContent_WebPatterns_wt98_block_wtColumn2_wtExpSigUF"
-          }
-        },
-        {
-          "action": "click",
-          "selector": "a#VanillaTheme_wt235_block_wtHeader_wt219_wtLnkVoltar2 img"
-        }
-      ]
-    }
-  ],
-  "result_parsing": {
-    "status_selector": ".ModalContainer, #VanillaTheme_wt235_block_wtMainContent_WebPatterns_wt98_block_wtColumn2",
-    "positive_keywords": ["Já possui plano", "CNPJ INFORMADO JÁ POSSUI PLANO"],
-    "negative_keywords": ["Dados do Cliente", "Informações da empresa", "Razão social"],
-    "error_keywords": ["Erro", "Falha", "Sessão expirada", "Acesso negado"]
-  },
-  "notes": "Fluxo completo de automação SulAmérica ajustado conforme mapeamento real do portal de cotação. Inclui login com credenciais fixas, seleção da corretora UNICLASS, navegação até tela de CNPJ, captura de dados da empresa ou retorno de status de plano existente."
->>>>>>> c5feec3d
 }