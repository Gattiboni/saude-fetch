--- conflicted
+++ resolved
@@ -11,7 +11,6 @@
   },
   "steps": [
     {
-<<<<<<< HEAD
       "action": "navigate",
       "target": "https://www.amil.com.br/para-voce/saude/rede-credenciada",
       "wait_for_any": [
@@ -96,39 +95,4 @@
     "plan_optional": true
   },
   "notes": "Fluxo ajustado para tolerar variações de placeholders e mensagens inline. Após enviar o CPF com Enter, o componente #plan-input_input exibe o nome do plano; mensagens inline com '.input-redux__error' sinalizam entradas inválidas."
-=======
-      "wait_for": {
-        "any": [
-          { "selector": ".modal-content .modal-title", "timeout_ms": 7000 },
-          { "selector": ".rw-input.rw-dropdown-list-input", "timeout_ms": 7000 }
-        ]
-      }
-    },
-    {
-      "conditional": [
-        {
-          "if": { "exists": { "selector": ".modal-content #custom-modal-description", "text_contains": "Nenhum resultado encontrado." } },
-          "then": [
-            { "set": { "result": "negative", "reason": "Nenhum resultado encontrado" } },
-            { "click": { "selector": ".modal-footer .btn.btn-primary", "timeout_ms": 4000 } }
-          ]
-        },
-        {
-          "if": { "exists": { "selector": ".rw-input.rw-dropdown-list-input", "text_not_in": ["", "Plano ou rede"] } },
-          "then": [
-            { "set": { "result": "positive" } },
-            { "extract": { "plan_name": { "selector": ".rw-input.rw-dropdown-list-input", "attribute": "innerText" } } }
-          ]
-        },
-        {
-          "else": [
-            { "set": { "result": "negative", "reason": "Placeholder permaneceu (Plano ou rede)" } }
-          ]
-        }
-      ]
-    }
-  ],
-  "loop": { "reenter_on": "next_input", "keep_page_open": true },
-  "errors": { "on_timeout": "retry_once_then_fail" }
->>>>>>> 1128bd67
 }