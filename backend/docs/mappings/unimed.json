{
  "meta": { "provider": "unimed", "task": "cpf-eligibility", "version": "1.0.0" },
  "navigate": {
    "url": "https://www.unimed.coop.br/site/guia-medico#/",
    "expand_recursively": true,
    "reuse_page": true,
    "geolocation": "allow_if_asked"
  },
  "inputs": {
    "cpf": { "selector": "#client-input", "type": "text", "mask": "cpf", "submit": "none", "clear": true }
  },
  "steps": [
    { "wait": { "ms": 3500 } },
    {
<<<<<<< HEAD
      "action": "navigate",
      "target": "https://www.unimed.coop.br/site/guia-medico#/",
      "wait_for_any": [
        "#client-input",
        "input[name*='cpf' i]",
        "input[placeholder*='cpf' i]"
      ],
      "timeout_ms": 20000
    },
    {
      "action": "fill",
      "selector": "#client-input",
      "value": "{identifier}",
      "timeout_ms": 20000
    },
    {
      "action": "wait_for",
      "selector": [
        "text=/UNIMED/i",
        "#NameIdenticadedUser",
        ".ClientInputWithLabel--text"
      ],
      "timeout_ms": 20000
    }
  ],
  "result_parsing": {
    "status_selectors": [
      "text=/UNIMED/i",
      "#NameIdenticadedUser",
      ".ClientInputWithLabel--text"
    ],
    "status_timeout_ms": 20000,
    "status_poll_interval_ms": 300,
    "positive_keywords": [
      "UNIMED",
      "PLANO",
      "COOPERADO",
      "BENEFICIÁRIO",
      "ATIVO"
    ],
    "negative_keywords": [
      "É CLIENTE? DIGITE SEU CPF OU CARTEIRINHA",
      "INVÁLIDO",
      "NÃO ENCONTRADO"
    ],
    "error_keywords": [
      "ERRO",
      "INVÁLIDO",
      "NÃO ENCONTRADO"
    ]
  },
  "notes": "O preenchimento do CPF dispara automaticamente a verificação. O driver inclui heurísticas adicionais para procurar rótulos UNIMED visíveis próximos ao campo."
=======
      "conditional": [
        {
          "if": { "exists": { "selector": ".NoCardAvailable--text", "text_contains": "não foi possível localizar os seus dados" } },
          "then": [
            { "set": { "result": "negative", "reason": "Não encontrado" } }
          ]
        },
        {
          "if": { "exists": { "selector": "img[src$='check-ok-green.svg']" } },
          "then": [
            { "set": { "result": "positive" } },
            { "extract": { "plan_name": { "selector": "#NameIdenticadedUser strong", "attribute": "innerText", "optional": true } } }
          ]
        }
      ]
    }
  ],
  "loop": { "reenter_on": "next_input", "keep_page_open": true },
  "errors": { "on_timeout": "retry_once_then_fail" }
>>>>>>> 1128bd67
}<|MERGE_RESOLUTION|>--- conflicted
+++ resolved
@@ -10,9 +10,7 @@
     "cpf": { "selector": "#client-input", "type": "text", "mask": "cpf", "submit": "none", "clear": true }
   },
   "steps": [
-    { "wait": { "ms": 3500 } },
     {
-<<<<<<< HEAD
       "action": "navigate",
       "target": "https://www.unimed.coop.br/site/guia-medico#/",
       "wait_for_any": [
@@ -65,25 +63,4 @@
     ]
   },
   "notes": "O preenchimento do CPF dispara automaticamente a verificação. O driver inclui heurísticas adicionais para procurar rótulos UNIMED visíveis próximos ao campo."
-=======
-      "conditional": [
-        {
-          "if": { "exists": { "selector": ".NoCardAvailable--text", "text_contains": "não foi possível localizar os seus dados" } },
-          "then": [
-            { "set": { "result": "negative", "reason": "Não encontrado" } }
-          ]
-        },
-        {
-          "if": { "exists": { "selector": "img[src$='check-ok-green.svg']" } },
-          "then": [
-            { "set": { "result": "positive" } },
-            { "extract": { "plan_name": { "selector": "#NameIdenticadedUser strong", "attribute": "innerText", "optional": true } } }
-          ]
-        }
-      ]
-    }
-  ],
-  "loop": { "reenter_on": "next_input", "keep_page_open": true },
-  "errors": { "on_timeout": "retry_once_then_fail" }
->>>>>>> 1128bd67
 }