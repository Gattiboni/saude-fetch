import React, { useEffect, useMemo, useState } from 'react'

// ---- BEGIN robust env resolution (Vite + CRA safe) ----
const viteEnv = import.meta?.env || {}
const VITE_BASE = viteEnv.VITE_REACT_APP_BACKEND_URL
const REACT_BASE = viteEnv.REACT_APP_BACKEND_URL
// CRA substitui REACT_APP_BACKEND_URL no build, mas process pode não existir no Vite
let CRA_BASE = ''
try {
  CRA_BASE = (typeof process !== 'undefined' && process.env?.REACT_APP_BACKEND_URL) || ''
} catch {
  CRA_BASE = ''
}
const API_BASE = VITE_BASE || REACT_BASE || CRA_BASE || ''
console.log('--------- DEBUG ENV START ---------');
console.log('viteEnv:', import.meta.env);
console.log('API_BASE computed as:', API_BASE);
console.log('--------- DEBUG ENV END ---------');


// ---- END robust env resolution ----


async function apiFetch(path, opts = {}) {
  const base = API_BASE
  if (!base) {
    throw new Error(
      'Backend URL ausente. Defina VITE_REACT_APP_BACKEND_URL ou REACT_APP_BACKEND_URL no .env do frontend.'
    )
  }

  const url = base + path
  const headers = opts.headers || {}
  const token = localStorage.getItem('token')
  if (token) headers['Authorization'] = `Bearer ${token}`

  const res = await fetch(url, { ...opts, headers })
  if (!res.ok) {
    const text = await res.text()
    throw new Error(text || `Erro HTTP ${res.status}`)
  }

  const ct = res.headers.get('content-type') || ''
  if (ct.includes('application/json')) return res.json()
  return res
}


function StatusBar({ jobs }) {
  const running = jobs.filter((j) => j.status === 'processing').length
  return (
    <div className="w-full h-2 bg-gray-800 rounded" data-testid="progress-bar">
      <div
        className="h-2 bg-blue-500 rounded"
        style={{
          width: `${Math.min(100, running ? 30 : 100)}%`,
          transition: 'width 0.4s',
        }}
      />
    </div>
  )
}

function useJobsPoll(enabled = true) {
  const [jobs, setJobs] = useState([])
  const [loading, setLoading] = useState(false)
  const [error, setError] = useState('')

  useEffect(() => {
    if (!enabled) return
    let timer
    const tick = async () => {
      try {
        setLoading(true)
        const data = await apiFetch('/api/jobs')
        setJobs(data.items || [])
        setError('')
      } catch (e) {
        setError(String(e.message || e))
      } finally {
        setLoading(false)
        timer = setTimeout(tick, 2500)
      }
    }
    tick()
    return () => timer && clearTimeout(timer)
  }, [enabled])

  return { jobs, loading, error }
}

<<<<<<< HEAD
async function downloadResult(jobId, format, filename) {
  try {
    const res = await apiFetch(`/api/jobs/${jobId}/results?format=${format}`)
    if (format === 'json') {
      const blob = new Blob([JSON.stringify(res, null, 2)], {
        type: 'application/json',
      })
      const url = URL.createObjectURL(blob)
      const a = document.createElement('a')
      a.href = url
      a.download = filename
      a.click()
      URL.revokeObjectURL(url)
    } else {
      const blob = await res.blob()
      const url = URL.createObjectURL(blob)
      const a = document.createElement('a')
      a.href = url
      a.download = filename
      a.click()
      URL.revokeObjectURL(url)
    }
  } catch (e) {
    alert('Falha ao baixar resultado: ' + (e?.message || e))
  }
}

function PendingBadge() {
  return (
    <span
      className="badge badge-processing"
      title="mapeamento pendente"
      data-testid="pending-badge"
    >
      pendente
    </span>
  )
}

function toggleSummary(j) {
  const id = `summary-${j.id}`
  const el = document.getElementById(id)
  if (!el) return
  el.classList.toggle('hidden')
}

function Login({ onSuccess }) {
=======
function CnpjForm(){
  const [file, setFile] = useState(null)
  const [loading, setLoading] = useState(false)
  const [error, setError] = useState('')
  const [summary, setSummary] = useState(null)
  const [items, setItems] = useState([])
  const [progress, setProgress] = useState({ current: 0, total: 0 })

  const submit = async (e)=>{
    e.preventDefault()
    setError('')
    setSummary(null)
    setItems([])
    setProgress({ current: 0, total: 0 })
    if (!file) { setError('Selecione um arquivo CSV ou XLSX.'); return }
    try{
      setLoading(true)
      const text = await file.text()
      const lines = text.split(/\r?\n/).map(l=>l.trim()).filter(Boolean)
      let cnpjs = []
      for (let i=1;i<lines.length;i++){
        const v = lines[i].replace(/\D/g,'')
        if (v.length===14) cnpjs.push(v)
      }
      if (!cnpjs.length) { setError('Nenhum CNPJ válido encontrado.'); return }
      setProgress({ current: 0, total: cnpjs.length })

      // Chama backend
      const res = await apiFetch('/api/fetch/cnpj', { method:'POST', headers:{'Content-Type':'application/json'}, body: JSON.stringify({ cnpjs }) })
      setSummary({ total: res.total, ativos: res.ativos, inativos: res.inativos })
      setItems(res.items || [])
      setProgress({ current: res.items?.length || res.total || 0, total: res.total || cnpjs.length })
    }catch(err){ setError(String(err.message||err)) }
    finally{ setLoading(false) }
  }

  const pct = progress.total ? Math.round((progress.current/progress.total)*100) : 0

  return (
    <div className="space-y-4">
      <form onSubmit={submit} className="space-y-3">
        <div>
          <label className="label">Arquivo (.csv recomendado)</label>
          <input data-testid="cnpj-input-file" type="file" accept=".csv,.xlsx" className="input w-full" onChange={e=> setFile(e.target.files?.[0]||null)} />
        </div>
        {error && <div className="text-red-300" data-testid="cnpj-error">{error}</div>}
        <button className="btn" data-testid="cnpj-submit" disabled={loading || !file}>{loading?'Processando…':'Enviar e processar'}</button>
      </form>
      {progress.total>0 && (
        <div className="space-y-1">
          <div className="label" data-testid="cnpj-progress-label">Processando {progress.current} de {progress.total}…</div>
          <div className="w-full h-2 bg-gray-800 rounded">
            <div className="h-2 bg-blue-500 rounded" style={{ width: `${pct}%`, transition: 'width .3s' }} />
          </div>
        </div>
      )}
      {summary && (
        <div className="label flex items-center gap-3" data-testid="cnpj-summary">Total: {summary.total} • Ativos: {summary.ativos} • Inativos: {summary.inativos}
          <button className="btn" data-testid="cnpj-download-xlsx" onClick={async()=>{
            try{
              const res = await apiFetch('/api/fetch/cnpj/export')
              const blob = await res.blob()
              const url = URL.createObjectURL(blob)
              const a = document.createElement('a'); a.href = url; a.download = 'sulamerica_cnpj.xlsx'; a.click(); URL.revokeObjectURL(url)
            }catch(err){ alert('Falha ao baixar XLSX: ' + (err?.message||err)) }
          }}>Baixar XLSX</button>
        </div>
      )}
      {!!items.length && (
        <div className="overflow-auto">
          <table className="table" data-testid="cnpj-results-table">
            <thead>
              <tr className="label"><th>CNPJ</th><th>Status</th><th>Mensagem</th><th>Quando</th></tr>
            </thead>
            <tbody>
              {items.map((it,idx)=> (
                <tr key={idx}>
                  <td>{it.cnpj}</td>
                  <td>{it.status}</td>
                  <td>{it.mensagem_portal}</td>
                  <td className="label">{it.timestamp}</td>
                </tr>
              ))}
            </tbody>
          </table>
        </div>
      )}
    </div>
  )
}

function Login({ onSuccess }){
>>>>>>> 345504c7
  const [username, setUsername] = useState('')
  const [password, setPassword] = useState('')
  const [loading, setLoading] = useState(false)
  const [error, setError] = useState('')

  const submit = async (e) => {
    e.preventDefault()
    setError('')
    setLoading(true)
    try {
      const res = await apiFetch('/api/auth/login', {
        method: 'POST',
        headers: { 'Content-Type': 'application/json' },
        body: JSON.stringify({ username, password }),
      })
      localStorage.setItem('token', res.token)
      onSuccess()
    } catch (err) {
      setError(String(err.message || err))
    } finally {
      setLoading(false)
    }
  }

  return (
    <div className="container">
      <div className="card space-y-4 max-w-md mx-auto">
        <h2 className="text-xl font-semibold">Entrar</h2>
        <form className="space-y-3" onSubmit={submit}>
          <div>
            <label className="label">Usuário</label>
            <input
              data-testid="login-username"
              className="input w-full"
              value={username}
              onChange={(e) => setUsername(e.target.value)}
            />
          </div>
          <div>
            <label className="label">Senha</label>
            <input
              data-testid="login-password"
              type="password"
              className="input w-full"
              value={password}
              onChange={(e) => setPassword(e.target.value)}
            />
          </div>
          {error && (
            <div className="text-red-300" data-testid="login-error">
              {error}
            </div>
          )}
          <button
            data-testid="login-submit-button"
            className="btn"
            disabled={loading}
          >
            {loading ? 'Entrando…' : 'Entrar'}
          </button>
        </form>
      </div>
    </div>
  )
}

export default function App() {
  const [authed, setAuthed] = useState(!!localStorage.getItem('token'))
  const { jobs, loading: listLoading, error: listError } = useJobsPoll(authed)
  const [file, setFile] = useState(null)
  const [creating, setCreating] = useState(false)
  const [errorMsg, setErrorMsg] = useState('')
  const uploadingDisabled = useMemo(() => !file || creating, [file, creating])

  const createJob = async (e) => {
    e.preventDefault()
    if (!file) return
    try {
      setCreating(true)
      const fd = new FormData()
      fd.append('file', file)
      fd.append('type', type)
      await apiFetch('/api/jobs', { method: 'POST', body: fd })
    } catch (e) {
      alert('Erro ao criar job: ' + (e?.message || e))
    } finally {
      setCreating(false)
      setFile(null)
    }
  }

  if (!authed) return <Login onSuccess={() => setAuthed(true)} />

  return (
    <div className="container space-y-6" data-testid="saude-fetch-app">
      <header className="space-y-1 flex items-center justify-between">
        <div>
          <h1 className="text-2xl font-semibold">saude-fetch</h1>
          <p className="label">
            MVP mínimo para upload de planilhas, processamento local e download
            do resultado.
          </p>
        </div>
        <button
          data-testid="logout-button"
          className="btn"
          onClick={() => {
            localStorage.removeItem('token')
            setAuthed(false)
          }}
        >
          Sair
        </button>
      </header>

      <nav className="card flex gap-3" data-testid="tabs">
<<<<<<< HEAD
        <button className="btn" data-testid="tab-cpf">
          Consulta CPF
        </button>
        <button
          className="btn opacity-50 cursor-not-allowed"
          title="Em breve"
          data-testid="tab-cnpj"
        >
          Consulta CNPJ (em breve)
=======
        <button className="btn" data-testid="tab-cpf">Consulta CPF</button>
        <button className="btn" data-testid="tab-cnpj" onClick={()=>alert('Fluxo SulAmérica CNPJ disponível na seção abaixo')}>
          Consulta CNPJ (SulAmérica)
>>>>>>> 345504c7
        </button>
      </nav>

      <section className="card space-y-4" data-testid="upload-card">
        <form className="space-y-4" onSubmit={createJob}>
          <div className="space-y-1">
            <label className="label" htmlFor="file">
              Arquivo (CSV ou Excel)
            </label>
            <input
              id="file"
              data-testid="upload-input-file"
              type="file"
              accept=".csv,.xlsx,.xls"
              className="input w-full"
              onChange={(e) => {
                const f = e.target.files?.[0] || null
                setErrorMsg('')
                if (f) {
                  const ok = [
                    'text/csv',
                    'application/vnd.ms-excel',
                    'application/vnd.openxmlformats-officedocument.spreadsheetml.sheet',
                  ]
                  if (
                    !ok.includes(f.type) &&
                    !/\.(csv|xlsx|xls)$/i.test(f.name)
                  ) {
                    setErrorMsg('Arquivo inválido. Envie CSV ou Excel.')
                    setFile(null)
                    return
                  }
                }
                setFile(f)
              }}
            />
          </div>
<<<<<<< HEAD
          <div className="space-y-1">
            <label className="label" htmlFor="type">
              Tipo
            </label>
            <select
              id="type"
              data-testid="upload-select-type"
              className="input w-full"
              value={type}
              onChange={(e) => setType(e.target.value)}
            >
              <option value="auto">Auto</option>
              <option value="cpf">CPF</option>
              <option value="cnpj">CNPJ</option>
            </select>
          </div>
=======
>>>>>>> 345504c7
          <div className="flex gap-2">
            <button
              data-testid="upload-submit-button"
              className="btn"
              disabled={uploadingDisabled}
            >
              {creating ? 'Processando...' : 'Enviar e processar'}
            </button>
          </div>
        </form>
      </section>

      <section className="card space-y-3" data-testid="jobs-list-card">
        <div className="flex items-center justify-between">
          <h2 className="text-lg font-medium">Execuções recentes</h2>
          <div className="flex items-center gap-3">
            {listLoading && (
              <span className="label" data-testid="jobs-loading">
                atualizando…
              </span>
            )}
          </div>
      <section className="card space-y-4" data-testid="cnpj-card">
        <h3 className="text-lg font-medium">Consulta CNPJ (SulAmérica)</h3>
        <CnpjForm />
      </section>

        </div>
        <StatusBar jobs={jobs} />
        {listError && (
          <div className="text-red-300" data-testid="jobs-error">
            {listError}
          </div>
        )}
        {errorMsg && (
          <div className="text-red-300" data-testid="upload-error">
            {errorMsg}
          </div>
        )}
        <div className="overflow-auto">
          <table className="table" data-testid="jobs-table">
            <thead>
              <tr className="label">
                <th>ID</th>
                <th>Arquivo</th>
                <th>Tipo</th>
                <th>Status</th>
                <th>Total</th>
                <th>OK</th>
                <th>Erros</th>
                <th>Iniciado</th>
                <th>Finalizado</th>
                <th>Ações</th>
              </tr>
            </thead>
            <tbody>
              {jobs.map((j) => (
                <React.Fragment key={j.id}>
                  <tr data-testid={`jobs-row-${j.id}`}>
                    <td className="truncate max-w-[180px]" title={j.id}>
                      {j.id}
                    </td>
                    <td>{j.filename}</td>
                    <td>{j.type}</td>
                    <td>
                      <span
                        className={`badge ${
                          j.status === 'completed'
                            ? 'badge-completed'
                            : j.status === 'failed'
                            ? 'badge-failed'
                            : 'badge-processing'
                        }`}
                      >
                        {j.status}
                      </span>
                    </td>
                    <td>{j.total}</td>
                    <td>{j.success}</td>
                    <td>{j.error}</td>
                    <td className="label">
                      {j.created_at?.replace('T', ' ').replace('Z', '')}
                    </td>
                    <td className="label">
                      {j.completed_at
                        ?.replace('T', ' ')
                        .replace('Z', '') || '-'}
                    </td>
                    <td>
                      <div className="flex gap-2">
                        <button
                          data-testid={`download-csv-${j.id}`}
                          className="btn"
                          onClick={() =>
                            downloadResult(j.id, 'csv', `${j.id}.csv`)
                          }
                        >
                          CSV
                        </button>
                        <button
                          data-testid={`download-json-${j.id}`}
                          className="btn"
                          onClick={() =>
                            downloadResult(j.id, 'json', `${j.id}.json`)
                          }
                        >
                          JSON
                        </button>
                        <button
                          data-testid={`download-xlsx-${j.id}`}
                          className="btn"
                          onClick={() =>
                            downloadResult(j.id, 'xlsx', `${j.id}.xlsx`)
                          }
                        >
                          XLSX
                        </button>
                        <button
                          data-testid={`job-summary-${j.id}`}
                          className="btn"
                          onClick={() => toggleSummary(j)}
                        >
                          Resumo
                        </button>
                      </div>
                    </td>
                  </tr>
                  <tr>
                    <td colSpan={10}>
                      <div
                        id={`summary-${j.id}`}
                        className="hidden p-3 bg-gray-900 rounded"
                        data-testid={`job-summary-content-${j.id}`}
                      >
                        <div className="flex gap-4 items-center">
                          <div className="label">Resumo:</div>
                          <div className="badge badge-processing">
                            Consultados: {j.total}
                          </div>
                          <div className="badge badge-completed">
                            Sucesso: {j.success}
                          </div>
                          <div className="badge badge-failed">
                            Falhas: {j.error}
                          </div>
                        </div>
                        <div className="mt-2 label flex items-center gap-2">
                          <PendingBadge />{' '}
                          <span>
                            Algumas operadoras podem mostrar “mapeamento
                            pendente” até os JSONs serem fornecidos.
                          </span>
                        </div>
                      </div>
                    </td>
                  </tr>
                </React.Fragment>
              ))}
              {!jobs.length && (
                <tr>
                  <td colSpan={10} className="label">
                    Nenhuma execução ainda.
                  </td>
                </tr>
              )}
            </tbody>
          </table>
        </div>
      </section>

      <footer className="label" data-testid="footer">
        Backend: variável REACT_APP_BACKEND_URL obrigatória no ambiente do
        frontend. Endpoints em /api.
      </footer>
    </div>
  )
}<|MERGE_RESOLUTION|>--- conflicted
+++ resolved
@@ -1,62 +1,67 @@
 import React, { useEffect, useMemo, useState } from 'react'
 
-// ---- BEGIN robust env resolution (Vite + CRA safe) ----
-const viteEnv = import.meta?.env || {}
-const VITE_BASE = viteEnv.VITE_REACT_APP_BACKEND_URL
-const REACT_BASE = viteEnv.REACT_APP_BACKEND_URL
-// CRA substitui REACT_APP_BACKEND_URL no build, mas process pode não existir no Vite
-let CRA_BASE = ''
-try {
-  CRA_BASE = (typeof process !== 'undefined' && process.env?.REACT_APP_BACKEND_URL) || ''
-} catch {
-  CRA_BASE = ''
-}
-const API_BASE = VITE_BASE || REACT_BASE || CRA_BASE || ''
-console.log('--------- DEBUG ENV START ---------');
-console.log('viteEnv:', import.meta.env);
-console.log('API_BASE computed as:', API_BASE);
-console.log('--------- DEBUG ENV END ---------');
-
-
-// ---- END robust env resolution ----
-
+const API_BASE = (import.meta?.env?.REACT_APP_BACKEND_URL || import.meta?.env?.VITE_REACT_APP_BACKEND_URL || (typeof process !== 'undefined' ? process?.env?.REACT_APP_BACKEND_URL : ''))
 
 async function apiFetch(path, opts = {}) {
   const base = API_BASE
-  if (!base) {
-    throw new Error(
-      'Backend URL ausente. Defina VITE_REACT_APP_BACKEND_URL ou REACT_APP_BACKEND_URL no .env do frontend.'
-    )
-  }
-
+  if (!base) throw new Error('REACT_APP_BACKEND_URL não configurada no ambiente do frontend')
   const url = base + path
   const headers = opts.headers || {}
   const token = localStorage.getItem('token')
   if (token) headers['Authorization'] = `Bearer ${token}`
-
   const res = await fetch(url, { ...opts, headers })
   if (!res.ok) {
     const text = await res.text()
     throw new Error(text || `Erro HTTP ${res.status}`)
   }
-
   const ct = res.headers.get('content-type') || ''
   if (ct.includes('application/json')) return res.json()
   return res
 }
-
-
-function StatusBar({ jobs }) {
-  const running = jobs.filter((j) => j.status === 'processing').length
+async function downloadResult(jobId, format, filename){
+  try{
+    const res = await apiFetch(`/api/jobs/${jobId}/results?format=${format}`)
+    if (format === 'json') {
+      const blob = new Blob([JSON.stringify(res, null, 2)], { type: 'application/json' })
+      const url = URL.createObjectURL(blob)
+      const a = document.createElement('a'); a.href = url; a.download = filename; a.click();
+      URL.revokeObjectURL(url)
+    } else {
+      const blob = await res.blob()
+      const url = URL.createObjectURL(blob)
+      const a = document.createElement('a'); a.href = url; a.download = filename; a.click();
+      URL.revokeObjectURL(url)
+    }
+  }catch(e){ alert('Falha ao baixar resultado: ' + (e?.message||e)) }
+}
+
+    
+    // build summaries map
+    setSummaries(prev => {
+      const map = { ...prev }
+      (data.items||[]).forEach(j => {
+        map[j.id] = { total: j.total, success: j.success, error: j.error }
+      })
+      return map
+    })
+
+function PendingBadge(){
+  return <span className="badge badge-processing" title="mapeamento pendente" data-testid="pending-badge">pendente</span>
+}
+
+function toggleSummary(j){
+  const id = `summary-${j.id}`
+  const el = document.getElementById(id)
+  if (!el) return
+  el.classList.toggle('hidden')
+}
+
+
+function StatusBar({ jobs }){
+  const running = jobs.filter(j => j.status === 'processing').length
   return (
     <div className="w-full h-2 bg-gray-800 rounded" data-testid="progress-bar">
-      <div
-        className="h-2 bg-blue-500 rounded"
-        style={{
-          width: `${Math.min(100, running ? 30 : 100)}%`,
-          transition: 'width 0.4s',
-        }}
-      />
+      <div className="h-2 bg-blue-500 rounded" style={{ width: `${Math.min(100, running ? 30 : 100)}%`, transition: 'width 0.4s' }} />
     </div>
   )
 }
@@ -65,9 +70,9 @@
   const [jobs, setJobs] = useState([])
   const [loading, setLoading] = useState(false)
   const [error, setError] = useState('')
-
   useEffect(() => {
     if (!enabled) return
+    
     let timer
     const tick = async () => {
       try {
@@ -85,59 +90,9 @@
     tick()
     return () => timer && clearTimeout(timer)
   }, [enabled])
-
   return { jobs, loading, error }
 }
 
-<<<<<<< HEAD
-async function downloadResult(jobId, format, filename) {
-  try {
-    const res = await apiFetch(`/api/jobs/${jobId}/results?format=${format}`)
-    if (format === 'json') {
-      const blob = new Blob([JSON.stringify(res, null, 2)], {
-        type: 'application/json',
-      })
-      const url = URL.createObjectURL(blob)
-      const a = document.createElement('a')
-      a.href = url
-      a.download = filename
-      a.click()
-      URL.revokeObjectURL(url)
-    } else {
-      const blob = await res.blob()
-      const url = URL.createObjectURL(blob)
-      const a = document.createElement('a')
-      a.href = url
-      a.download = filename
-      a.click()
-      URL.revokeObjectURL(url)
-    }
-  } catch (e) {
-    alert('Falha ao baixar resultado: ' + (e?.message || e))
-  }
-}
-
-function PendingBadge() {
-  return (
-    <span
-      className="badge badge-processing"
-      title="mapeamento pendente"
-      data-testid="pending-badge"
-    >
-      pendente
-    </span>
-  )
-}
-
-function toggleSummary(j) {
-  const id = `summary-${j.id}`
-  const el = document.getElementById(id)
-  if (!el) return
-  el.classList.toggle('hidden')
-}
-
-function Login({ onSuccess }) {
-=======
 function CnpjForm(){
   const [file, setFile] = useState(null)
   const [loading, setLoading] = useState(false)
@@ -230,31 +185,21 @@
 }
 
 function Login({ onSuccess }){
->>>>>>> 345504c7
   const [username, setUsername] = useState('')
   const [password, setPassword] = useState('')
   const [loading, setLoading] = useState(false)
   const [error, setError] = useState('')
-
   const submit = async (e) => {
     e.preventDefault()
     setError('')
     setLoading(true)
-    try {
-      const res = await apiFetch('/api/auth/login', {
-        method: 'POST',
-        headers: { 'Content-Type': 'application/json' },
-        body: JSON.stringify({ username, password }),
-      })
+    try{
+      const res = await apiFetch('/api/auth/login', { method:'POST', headers:{'Content-Type':'application/json'}, body: JSON.stringify({ username, password }) })
       localStorage.setItem('token', res.token)
       onSuccess()
-    } catch (err) {
-      setError(String(err.message || err))
-    } finally {
-      setLoading(false)
-    }
+    }catch(err){ setError(String(err.message||err)) }
+    finally{ setLoading(false) }
   }
-
   return (
     <div className="container">
       <div className="card space-y-4 max-w-md mx-auto">
@@ -262,35 +207,14 @@
         <form className="space-y-3" onSubmit={submit}>
           <div>
             <label className="label">Usuário</label>
-            <input
-              data-testid="login-username"
-              className="input w-full"
-              value={username}
-              onChange={(e) => setUsername(e.target.value)}
-            />
+            <input data-testid="login-username" className="input w-full" value={username} onChange={e=>setUsername(e.target.value)} />
           </div>
           <div>
             <label className="label">Senha</label>
-            <input
-              data-testid="login-password"
-              type="password"
-              className="input w-full"
-              value={password}
-              onChange={(e) => setPassword(e.target.value)}
-            />
-          </div>
-          {error && (
-            <div className="text-red-300" data-testid="login-error">
-              {error}
-            </div>
-          )}
-          <button
-            data-testid="login-submit-button"
-            className="btn"
-            disabled={loading}
-          >
-            {loading ? 'Entrando…' : 'Entrar'}
-          </button>
+            <input data-testid="login-password" type="password" className="input w-full" value={password} onChange={e=>setPassword(e.target.value)} />
+          </div>
+          {error && <div className="text-red-300" data-testid="login-error">{error}</div>}
+          <button data-testid="login-submit-button" className="btn" disabled={loading}>{loading?'Entrando…':'Entrar'}</button>
         </form>
       </div>
     </div>
@@ -303,6 +227,7 @@
   const [file, setFile] = useState(null)
   const [creating, setCreating] = useState(false)
   const [errorMsg, setErrorMsg] = useState('')
+  const [summaries, setSummaries] = useState({})
   const uploadingDisabled = useMemo(() => !file || creating, [file, creating])
 
   const createJob = async (e) => {
@@ -313,7 +238,8 @@
       const fd = new FormData()
       fd.append('file', file)
       fd.append('type', type)
-      await apiFetch('/api/jobs', { method: 'POST', body: fd })
+      const job = await apiFetch('/api/jobs', { method: 'POST', body: fd })
+      console.log('Job created', job)
     } catch (e) {
       alert('Erro ao criar job: ' + (e?.message || e))
     } finally {
@@ -322,110 +248,45 @@
     }
   }
 
-  if (!authed) return <Login onSuccess={() => setAuthed(true)} />
+  if (!authed) return <Login onSuccess={()=> setAuthed(true)} />
 
   return (
     <div className="container space-y-6" data-testid="saude-fetch-app">
       <header className="space-y-1 flex items-center justify-between">
         <div>
           <h1 className="text-2xl font-semibold">saude-fetch</h1>
-          <p className="label">
-            MVP mínimo para upload de planilhas, processamento local e download
-            do resultado.
-          </p>
-        </div>
-        <button
-          data-testid="logout-button"
-          className="btn"
-          onClick={() => {
-            localStorage.removeItem('token')
-            setAuthed(false)
-          }}
-        >
-          Sair
-        </button>
+          <p className="label">MVP mínimo para upload de planilhas, processamento local e download do resultado.</p>
+        </div>
+        <button data-testid="logout-button" className="btn" onClick={()=>{localStorage.removeItem('token'); setAuthed(false)}}>Sair</button>
       </header>
 
       <nav className="card flex gap-3" data-testid="tabs">
-<<<<<<< HEAD
-        <button className="btn" data-testid="tab-cpf">
-          Consulta CPF
-        </button>
-        <button
-          className="btn opacity-50 cursor-not-allowed"
-          title="Em breve"
-          data-testid="tab-cnpj"
-        >
-          Consulta CNPJ (em breve)
-=======
         <button className="btn" data-testid="tab-cpf">Consulta CPF</button>
         <button className="btn" data-testid="tab-cnpj" onClick={()=>alert('Fluxo SulAmérica CNPJ disponível na seção abaixo')}>
           Consulta CNPJ (SulAmérica)
->>>>>>> 345504c7
         </button>
       </nav>
 
       <section className="card space-y-4" data-testid="upload-card">
         <form className="space-y-4" onSubmit={createJob}>
           <div className="space-y-1">
-            <label className="label" htmlFor="file">
-              Arquivo (CSV ou Excel)
-            </label>
-            <input
-              id="file"
-              data-testid="upload-input-file"
-              type="file"
-              accept=".csv,.xlsx,.xls"
-              className="input w-full"
-              onChange={(e) => {
-                const f = e.target.files?.[0] || null
-                setErrorMsg('')
-                if (f) {
-                  const ok = [
-                    'text/csv',
-                    'application/vnd.ms-excel',
-                    'application/vnd.openxmlformats-officedocument.spreadsheetml.sheet',
-                  ]
-                  if (
-                    !ok.includes(f.type) &&
-                    !/\.(csv|xlsx|xls)$/i.test(f.name)
-                  ) {
-                    setErrorMsg('Arquivo inválido. Envie CSV ou Excel.')
-                    setFile(null)
-                    return
-                  }
+            <label className="label" htmlFor="file">Arquivo (CSV ou Excel)</label>
+            <input id="file" data-testid="upload-input-file" type="file" accept=".csv,.xlsx,.xls" className="input w-full" onChange={(e)=> {
+              const f = e.target.files?.[0] || null
+              setErrorMsg('')
+              if (f) {
+                const ok = ['text/csv','application/vnd.ms-excel','application/vnd.openxmlformats-officedocument.spreadsheetml.sheet']
+                if (!ok.includes(f.type) && !/\.(csv|xlsx|xls)$/i.test(f.name)) {
+                  setErrorMsg('Arquivo inválido. Envie CSV ou Excel.')
+                  setFile(null)
+                  return
                 }
-                setFile(f)
-              }}
-            />
-          </div>
-<<<<<<< HEAD
-          <div className="space-y-1">
-            <label className="label" htmlFor="type">
-              Tipo
-            </label>
-            <select
-              id="type"
-              data-testid="upload-select-type"
-              className="input w-full"
-              value={type}
-              onChange={(e) => setType(e.target.value)}
-            >
-              <option value="auto">Auto</option>
-              <option value="cpf">CPF</option>
-              <option value="cnpj">CNPJ</option>
-            </select>
-          </div>
-=======
->>>>>>> 345504c7
+              }
+              setFile(f)
+            }} />
+          </div>
           <div className="flex gap-2">
-            <button
-              data-testid="upload-submit-button"
-              className="btn"
-              disabled={uploadingDisabled}
-            >
-              {creating ? 'Processando...' : 'Enviar e processar'}
-            </button>
+            <button data-testid="upload-submit-button" className="btn" disabled={uploadingDisabled}>{creating ? 'Processando...' : 'Enviar e processar'}</button>
           </div>
         </form>
       </section>
@@ -434,11 +295,7 @@
         <div className="flex items-center justify-between">
           <h2 className="text-lg font-medium">Execuções recentes</h2>
           <div className="flex items-center gap-3">
-            {listLoading && (
-              <span className="label" data-testid="jobs-loading">
-                atualizando…
-              </span>
-            )}
+            {listLoading && <span className="label" data-testid="jobs-loading">atualizando…</span>}
           </div>
       <section className="card space-y-4" data-testid="cnpj-card">
         <h3 className="text-lg font-medium">Consulta CNPJ (SulAmérica)</h3>
@@ -448,14 +305,10 @@
         </div>
         <StatusBar jobs={jobs} />
         {listError && (
-          <div className="text-red-300" data-testid="jobs-error">
-            {listError}
-          </div>
+          <div className="text-red-300" data-testid="jobs-error">{listError}</div>
         )}
         {errorMsg && (
-          <div className="text-red-300" data-testid="upload-error">
-            {errorMsg}
-          </div>
+          <div className="text-red-300" data-testid="upload-error">{errorMsg}</div>
         )}
         <div className="overflow-auto">
           <table className="table" data-testid="jobs-table">
@@ -474,113 +327,49 @@
               </tr>
             </thead>
             <tbody>
-              {jobs.map((j) => (
-                <React.Fragment key={j.id}>
-                  <tr data-testid={`jobs-row-${j.id}`}>
-                    <td className="truncate max-w-[180px]" title={j.id}>
-                      {j.id}
-                    </td>
-                    <td>{j.filename}</td>
-                    <td>{j.type}</td>
-                    <td>
-                      <span
-                        className={`badge ${
-                          j.status === 'completed'
-                            ? 'badge-completed'
-                            : j.status === 'failed'
-                            ? 'badge-failed'
-                            : 'badge-processing'
-                        }`}
-                      >
-                        {j.status}
-                      </span>
-                    </td>
-                    <td>{j.total}</td>
-                    <td>{j.success}</td>
-                    <td>{j.error}</td>
-                    <td className="label">
-                      {j.created_at?.replace('T', ' ').replace('Z', '')}
-                    </td>
-                    <td className="label">
-                      {j.completed_at
-                        ?.replace('T', ' ')
-                        .replace('Z', '') || '-'}
-                    </td>
-                    <td>
-                      <div className="flex gap-2">
-                        <button
-                          data-testid={`download-csv-${j.id}`}
-                          className="btn"
-                          onClick={() =>
-                            downloadResult(j.id, 'csv', `${j.id}.csv`)
-                          }
-                        >
-                          CSV
-                        </button>
-                        <button
-                          data-testid={`download-json-${j.id}`}
-                          className="btn"
-                          onClick={() =>
-                            downloadResult(j.id, 'json', `${j.id}.json`)
-                          }
-                        >
-                          JSON
-                        </button>
-                        <button
-                          data-testid={`download-xlsx-${j.id}`}
-                          className="btn"
-                          onClick={() =>
-                            downloadResult(j.id, 'xlsx', `${j.id}.xlsx`)
-                          }
-                        >
-                          XLSX
-                        </button>
-                        <button
-                          data-testid={`job-summary-${j.id}`}
-                          className="btn"
-                          onClick={() => toggleSummary(j)}
-                        >
-                          Resumo
-                        </button>
+              {jobs.map(j => (
+                <>
+                <tr key={j.id} data-testid={`jobs-row-${j.id}`}>
+                  <td className="truncate max-w-[180px]" title={j.id}>{j.id}</td>
+                  <td>{j.filename}</td>
+                  <td>{j.type}</td>
+                  <td>
+                    <span className={`badge ${j.status === 'completed' ? 'badge-completed' : j.status === 'failed' ? 'badge-failed' : 'badge-processing'}`}>{j.status}</span>
+                  </td>
+                  <td>{j.total}</td>
+                  <td>{j.success}</td>
+                  <td>{j.error}</td>
+                  <td className="label">{j.created_at?.replace('T',' ').replace('Z','')}</td>
+                  <td className="label">{j.completed_at?.replace('T',' ').replace('Z','') || '-'}</td>
+                  <td>
+                    <div className="flex gap-2">
+                      <button data-testid={`download-csv-${j.id}`} className="btn" onClick={()=> downloadResult(j.id, 'csv', `${j.id}.csv`)}>CSV</button>
+                      <button data-testid={`download-json-${j.id}`} className="btn" onClick={()=> downloadResult(j.id, 'json', `${j.id}.json`)}>JSON</button>
+                      <button data-testid={`download-xlsx-${j.id}`} className="btn" onClick={()=> downloadResult(j.id, 'xlsx', `${j.id}.xlsx`)}>XLSX</button>
+                      <button data-testid={`job-summary-${j.id}`} className="btn" onClick={()=> toggleSummary(j)}>Resumo</button>
+                    </div>
+                  </td>
+                </tr>
+                <tr>
+                  <td colSpan={10}>
+                    <div id={`summary-${j.id}`} className="hidden p-3 bg-gray-900 rounded" data-testid={`job-summary-content-${j.id}`}>
+                      <div className="flex gap-4 items-center">
+                        <div className="label">Resumo:</div>
+                        <div className="badge badge-processing">Consultados: {j.total}</div>
+                        <div className="badge badge-completed">Sucesso: {j.success}</div>
+                        <div className="badge badge-failed">Falhas: {j.error}</div>
                       </div>
-                    </td>
-                  </tr>
-                  <tr>
-                    <td colSpan={10}>
-                      <div
-                        id={`summary-${j.id}`}
-                        className="hidden p-3 bg-gray-900 rounded"
-                        data-testid={`job-summary-content-${j.id}`}
-                      >
-                        <div className="flex gap-4 items-center">
-                          <div className="label">Resumo:</div>
-                          <div className="badge badge-processing">
-                            Consultados: {j.total}
-                          </div>
-                          <div className="badge badge-completed">
-                            Sucesso: {j.success}
-                          </div>
-                          <div className="badge badge-failed">
-                            Falhas: {j.error}
-                          </div>
-                        </div>
-                        <div className="mt-2 label flex items-center gap-2">
-                          <PendingBadge />{' '}
-                          <span>
-                            Algumas operadoras podem mostrar “mapeamento
-                            pendente” até os JSONs serem fornecidos.
-                          </span>
-                        </div>
+                      <div className="mt-2 label flex items-center gap-2">
+                        <PendingBadge /> <span>Algumas operadoras podem mostrar “mapeamento pendente” até os JSONs serem fornecidos.</span>
                       </div>
-                    </td>
-                  </tr>
-                </React.Fragment>
+                    </div>
+                  </td>
+                </tr>
+                </>
               ))}
               {!jobs.length && (
                 <tr>
-                  <td colSpan={10} className="label">
-                    Nenhuma execução ainda.
-                  </td>
+                  <td colSpan={10} className="label">Nenhuma execução ainda.</td>
                 </tr>
               )}
             </tbody>
@@ -589,8 +378,7 @@
       </section>
 
       <footer className="label" data-testid="footer">
-        Backend: variável REACT_APP_BACKEND_URL obrigatória no ambiente do
-        frontend. Endpoints em /api.
+        Backend: variável REACT_APP_BACKEND_URL obrigatória no ambiente do frontend. Endpoints em /api.
       </footer>
     </div>
   )
